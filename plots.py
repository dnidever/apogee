--- conflicted
+++ resolved
@@ -45,7 +45,6 @@
             fig.canvas.stop_event_loop()
     cid = fig.canvas.mpl_connect('key_press_event',onpress)
 
-<<<<<<< HEAD
 def mark(fig) :
     global _block, _x, _y, _button
     _block = 1
@@ -53,10 +52,7 @@
     return _x, _y, _button
 
 
-def plotc(ax,x,y,z,yerr=None,xr=None,yr=None,zr=None,size=5,cmap='rainbow',colorbar=False,xt=None,yt=None,zt=None,label=None,linewidth='0',marker='o',draw=True,orientation='vertical',labelcolor='k') :
-=======
 def plotc(ax,x,y,z,yerr=None,xr=None,yr=None,zr=None,size=5,cmap='rainbow',colorbar=False,xt=None,yt=None,zt=None,label=None,linewidth='0',marker='o',draw=True,orientation='vertical',labelcolor='k',tit=None,nxtick=None,nytick=None) :
->>>>>>> 9868405d
     """
     Plots a scatter plot with point color-coded by z data
 
@@ -235,11 +231,7 @@
 
 
 
-<<<<<<< HEAD
-def plotl(ax,x,y,xr=None,yr=None,color=None,xt=None,yt=None,draw=True,label=None,ls=None,semilogy=False) :
-=======
-def plotl(ax,x,y,xr=None,yr=None,color=None,xt=None,yt=None,draw=True,label=None,ls=None,linewidth=None) :
->>>>>>> 9868405d
+def plotl(ax,x,y,xr=None,yr=None,color=None,xt=None,yt=None,draw=True,label=None,ls=None,semilogy=False,linewidth=None) :
     '''
     Plot connected points
     '''
@@ -250,14 +242,10 @@
     if xt is not None : ax.set_xlabel(xt) 
     if yt is not None : ax.set_ylabel(yt)
     if ls is None : ls='-'
-<<<<<<< HEAD
     if semilogy :
-        line = ax.semilogy(x,y,color=color,label=label,ls=ls)
+        line = ax.semilogy(x,y,color=color,label=label,ls=ls,linewidth=linewidth)
     else :
         line = ax.plot(x,y,color=color,label=label,ls=ls)
-=======
-    line = ax.plot(x,y,color=color,label=label,ls=ls,linewidth=linewidth)
->>>>>>> 9868405d
     if draw : plt.draw()
     return line
     
