# encoding: utf-8
#
# @Author: Jon Holtzman
# @Date: March 2018
# @Filename: synth.py
# @License: BSD 3-Clause
# @Copyright: Jon Holtzman

from __future__ import division
from __future__ import print_function
from __future__ import absolute_import
#from __future__ import unicode_literals

from astropy.io import fits
from astropy.io import ascii
import os
from sdss_access.path import path
from sdss_access.sync.http import HttpAccess
import pdb
import sys
from astroquery.gaia import Gaia
from esutil import htm

import numpy as np
import copy
from tools import html
from tools import plots
from tools import match
from apogee.utils import bitmask
import matplotlib.pyplot as plt

def select(data,badval=None,badstar=None,logg=[-1,10],teff=[0,10000],mh=[-100.,100.],alpha=[-100.,100.],sn=[0,1000], raw=False, 
           glon=[-1,360],glat=[-90,90],vscatter=[-1,100],grid=None,field=None,giants=None, dwarfs=None,rgb=None, rc=None,inter=None, 
           id=None, redid=None, badtarg=None, gdtarg=None, maxdist=None) :
    '''  
    Return indices of requested subsamples from input allStar structure 

    Args:
        data : allStar structure

    Keyword args:
        badval (char) : ASPCAPFLAG value or list of values to reject
        logg  (float[2]) : min, max log g to accept (default [-1,10])
        teff  (float[2]) : min, max Teff to accept (default [0,10000])
        mh    (float[2]) : min, max [M/H] to accept (default [-100,100])
        alpha (float[2]) : min, max [alpha/H] to accept (default [-100,100])
        sn    (float[2]) : min, max S/N to accept (default [0,1000])
        glon  (float[2]) : min, max GLON to accept (default [0,360])
        glat  (float[2]) : min, max GLAT to accept (default [-90,90])
        grid  (char)     : ASPCAP_CLASS to accept, if specified (default None)
        field (char)     : FIELD to accept, if specified (default None)
        locid (char)     : FIELD to accept, if specified (default None)
        giants (bool)    : ASPCAP giants if true, per line in HR diagram, else all (default = None)
        dwarfs (bool)    : ASPCAP dwarfs if true, per line in HR diagram, else all (default = None)
        rgb    (bool)    : ASPCAP RGB per Teff, [M/H], [C/N] criterion (default = None)
        rc     (bool)    : ASPCAP RC per Teff, [M/H], [C/N] criterion (default = None)
        inter  (bool)    : ASPCAP "intermediate" RGB/RC per Teff, [M/H], [C/N] criterion (default = None)
        raw   (bool)     : specifies raw (FPARAM) values rather than calibrated (PARAM) (default=False)
        id    (char)     : APOGEE_ID to return (ignores other constraints)
        redid (char)     : REDUCTION_ID to return (ignores other constraints)
 
    '''

    if id is not None :
        gd = np.where(np.core.defchararray.find(data.APOGEE_ID,id) >=0 )
        return gd[0]
 
    if redid is not None :
        gd = np.where(np.core.defchararray.find(data.REDUCTION_ID,redid) >=0 )
        return gd[0]
    
    if alpha is None :
        alpha=[-100,100]    
    if mh is None :
        mh=[-100,100]    
    if glon is None :
        glon=[0,360]
    if glat is None :
        glat=[-90,90]

    # filter for bad ASPCAPFLAG 
    aspcapflag=bitmask.AspcapBitMask()
    if type(badval) is str :
        badval = [badval]
    badbits = 0
    if badval is not None : 
        for name in badval :
            badbits = badbits | aspcapflag.getval(name)
    try :
       bad = data['ASPCAPFLAG'] & badbits
    except :
       bad = np.zeros(len(data),dtype=np.int8)

    # filter for bad STARFLAG
    starflag=bitmask.StarBitMask()
    if type(badstar) is str :
        badstar = [badstar]
    badbits = 0
    if badstar is not None : 
        for name in badstar :
            badbits = badbits | starflag.getval(name)
    try :
       bad = bad | (data['STARFLAG'] & badbits)
    except :
       pass

    # filter for bad TARGFLAG
    targ = np.zeros(len(data),dtype=np.int8)
    if badtarg is not None :
        if type(badtarg) is str :
            badtarg=[badtarg]
        for val in badtarg :
            try :
                j=np.where(np.core.defchararray.find(data['TARGFLAGS'],val) >= 0)[0]
                targ[j]=1
                print(val, len(j))
            except :
                print('error with TARGFLAGS selection')

    # filter for good TARGFLAG if not None, supercedes (default is all bad unless specified)
    if gdtarg is not None :
        if type(gdtarg) is str :
            gdtarg=[gdtarg]
        targ = np.ones(len(data),dtype=np.int8)
        for val in gdtarg :
            try :
                j=np.where(np.core.defchararray.find(data['TARGFLAGS'],val) >= 0)[0]
                targ[j]=0
            except :
                print('error with TARGFLAGS selection')
   
    if raw :
        param='FPARAM'
    else :
        param='PARAM'
    t = data[param][:,0] 
    g = data[param][:,1] 
    m = data[param][:,3] 
    a = data[param][:,6] 
    vscat = data['VSCATTER']

    if giants is not None or dwarfs is not None :
        startype = (g < 2./1300.*(t-3500.)+2) & (g < 4) & (t < 7000)
        if dwarfs is not None :
           startype = np.logical_not(startype)
    else  :
        # take all stars
        startype = g < 100

    # define dt from Bovy ridgeline as f([M/H])
    dt=data['FPARAM'][:,0]-(4468+(data['FPARAM'][:,1]-2.5)/0.0018 - 382.5*data['FPARAM'][:,3])
    cn=data['FPARAM'][:,4]-data['FPARAM'][:,5]
    if rgb :
       startype = np.logical_and(startype,
                  (dt<0) | (data['FPARAM'][:,1] < 2.3) |
                  ((dt>0) & (dt<100) & (cn<-0.1-0.005*dt)))
    if rc :
       startype = np.logical_and(startype,
                  (data['FPARAM'][:,1] > 2.3) &
                  ((dt>100) | ((dt>0) & (cn>-0.075-0.0025*dt)) ))
    if inter :
       startype = np.logical_and(startype,
                  (data['FPARAM'][:,1] > 2.3) & (dt>0) & (dt<100) &
                  (cn>-0.1-0.005*dt) & (cn<-0.075-0.0025*dt))

    try :
       snr = data['SNR']
    except :
       snr = data['SNR_2']

    dist = np.zeros(len(data),dtype=np.int8)
    if maxdist is not None :
        try :
            close=np.where((data['gaia_parallax'] > -999) &
                           (1000./data['gaia_parallax'] < maxdist ) & 
                           (data['gaia_parallax_error']/abs(data['gaia_parallax']) < 0.1) )[0]
            dist = np.ones(len(data),dtype=np.int8)
            dist[close]=0
        except :
            print('no gaia information for distance cut')

    gd = np.where((bad == 0)  & (targ == 0) & (dist == 0) &
         (startype) &
         (t >= teff[0]) & (t <= teff[1])  &
         (g >= logg[0]) & (g <= logg[1])  &
         (m >= mh[0]) & (m <= mh[1])  &
         (a >= alpha[0]) & (a <= alpha[1])  &
         (vscat >= vscatter[0]) & (vscat <= vscatter[1])  &
         (data['GLON'] >= glon[0]) & (data['GLON'] <= glon[1])  &
         (data['GLAT'] >= glat[0]) & (data['GLAT'] <= glat[1])  &
         (snr >= sn[0]) & (snr <= sn[1])  
         )[0]

    if grid is not None :
        try: gdclass = np.where(np.core.defchararray.find(data['ASPCAP_CLASS'][gd],grid) >=0 )[0]
        except: gdclass = np.where(np.core.defchararray.find(data['CLASS'][gd],grid) >=0 )[0]
        gd=gd[gdclass]

    if field is not None :
        gdfield = np.where(np.core.defchararray.strip(data['FIELD'][gd]) ==field)[0]
        gd=gd[gdfield]

    return gd

def clustdata() :
    """
    Returns structure containing cluster data
    """

    clust=['M92','M15','M53','N5466','N4147',
        'M2','M13','M3','M5','M12','M107',
        'M71','N2243','Be29', 'N2158','M35','N2420',
        'N188','M67','N7789','Pleiades','N6819',
        'N6791',
        'N5053','M68','N6397','M55','N5634','M22','M79','N3201','M10',
        'N6752','Omegacen','M54','N6229','Pal5','N6544','N6522','N288','N362','N1851',
        'M4','N2808','Pal6','47TUC','Pal1','N6539','N6388','Terzan12','N6441','N6316',
        'N6760','Terzan5','N6553','N6528',
        'SGRC-1','SGRC-3','SGRC-4','SCULPTOR','CARINA','LMC9','SMC3']

    out = np.recarray(len(clust),dtype=[
                       ('name','U24'),
                       ('field','U24'),
                       ('rv','f4'),
                       ('drv','f4'),
                       ('mh','f4'),
                       ('dist','f4'),
                       ('age','f4'),
                       ('giant_mass','f4'),
                       ('ra','f4'),
                       ('dec','f4'),
                       ('rad','f4'),
                        ('ebv','f4')
                        ])
    out['ebv']=[0.02,0.1,0.02,0.,0.02,
                0.06,0.02,0.01,0.03,0.19,0.33,
                0.25,0.051,0.157,0.36,0.262,0.05,
                0.08,0.04,0.217,0.03,0.16,
                0.122,
                0.01,0.05,0.18,0.08,0.05,0.34,0.01,0.24,0.28,
                0.04,0.12,0.15,0.01,0.03,0.76,0.48,0.03,0.05,0.02,
                0.35,0.22,1.46,0.04,0.15,1.02,0.37,2.06,0.47,0.54,
                0.77,2.28,0.63,0.54,
                0.,0.,0.,0.,0.,0.,0.]

    out['name']=clust
    out['field']=['M92','M15','M53','N5466','N4147',
                'M2','M13','M3','M5PAL5','M12','M107',
                'M71','N2243','198+08', 'M35N2158','M35N2158','N2420',
                'N188','M67','N7789','Pleiades','N6819',
                'N6791',
                'N5053','M68','N6397','M55','N5634','M22','M79','N3201','M10',
                'N6752','Omegacen','M54','N6229','Pal5','N6544','N6522','N288','N362','N1851',
                'M4','N2808','Pal6','47TUC','Pal1','N6539','N6388','Terzan12','N6441','N6316',
                'N6760','Terzan5','N6553','N6528',
                'SGRC-1','SGRC-3','SGRC-4','SCULPTOR','CARINA','LMC9','SMC3']

    out['rv']=[ -118.517, -107.508, -61.5988, 106.883, 183., 
              -3.74874, -246.589, -145.525, 54.8727, -41.4000, -35.2638,
              -23.5504, 60., 25., 26.6529, -7.02990, 74.3025, 
              -42.1051, 34.0525, -55.0546, 5.59228, 2.55553, 
              -47.4558,
               44.00,-94.70,18.80,174.70,-45.10,-146.30,205.80,494.00,75.20,
              -26.70,232.10,141.30,-154.20,-58.70,-27.30,-21.10,-45.40,223.50,320.50,
               70.70,101.60,181.00,-18.00,-82.80,31.00,80.10,94.10,16.50,71.40,
               -27.50,-93.00,-3.20,206.60,
               150.0, 150.0, 150.0, 113.0, 224.0, 255.0, 150.0] 

    out['drv']=[ 12., 12., 10., 10., 10., 
               10., 12., 12., 10., 10., 8., 
               8., 10., 10., 10., 10., 10., 
               6., 6., 6., 10., 6., 
               6.,
               10.00,10.00,10.0,8.00,10.00,12.00,10.00,10.00,12.00,
               12.00,25.00,10.50,12.00,1.10,10.00,10.00,10.00,10.00,10.40,
               15.00,15.00,10.00,20.00,10.00,10.00,18.90,10.00,10.00,10.00,
               10.00,10.00, 10.00,10.00,
               50.00,50.00, 50.00,30.00,30.00,75.0,75.0]

    out['mh']=[-2.35,-2.33,-2.06,-2.01,-1.78,
             -1.66,-1.58,-1.50,-1.33,-1.37,-1.03,
             -0.82,-0.35,-0.44,-0.21,-0.14,-0.13,
              0.04, 0.06,0.09,0.03,0.16,
              0.37,
             -2.27,-2.23,-2.02,-1.94,-1.88,-1.70,-1.60,-1.59,-1.56,
             -1.54,-1.53,-1.49,-1.47,-1.41,-1.40,-1.34,-1.32,-1.26,-1.18,
             -1.16,-1.14,-0.91,-0.72,-0.65,-0.63,-0.55,-0.50,-0.46,-0.45,
             -0.40,-0.23,-0.18,-0.11,
             -1,-1,-1,-1,-1,-1,-1]

    out['dist']=[8.3, 10.4, 17.9, 16.0, 19.3, 
               12.59, 7.1, 10.2, 7.5, 6.33, 6.4, 
               4.0, 4.45, 14.87, 5.06, 0.816, 2.44, 
               2.04, 0.907, 2.33, 0.444, 2.36, 
               4.09,
               17.40,10.30,2.30,5.40,25.20,3.20,12.90,4.90,4.40,
               4.00,5.20,26.50,30.50,23.20,3.00,7.70,12.00,9.40,12.10,
               2.20,9.60,5.80,4.50,11.10, 7.80,9.90,4.80,11.60,10.40,
               7.40,6.90,6.00,7.90,
               26.0,26.0,26.0, 86.0, 105.0, 51.0, 64.0]
    out['age']=[12., 12., 12., 12., 12., 
               12., 12., 12., 12., 12., 12., 
               10.0, 4.5, 1.1, 1.0, 0.5, 1.1, 
               4.26, 6., 1.7, 0.5, 1.5, 
               4.4,
               12., 12., 12., 12., 12., 12., 12., 12., 12., 
               12., 12., 12., 12., 12., 12., 12., 12., 12., 12., 
               12., 12., 12., 12., 12., 12., 12., 12., 12., 12., 
               12., 12., 12., 12.,
               12., 12., 12., 12., 12., 12., 12.]
    out['giant_mass'] = [ 0.85, 0.85, 0.85, 0.85, 0.85,
                          0.85, 0.85, 0.85, 0.85, 0.85, 0.85,
                          0.85, -9999.,  -9999.,  -9999., -9999., 1.6,
                          -9999., 1.36, -9999., -9999., 1.63,
                          1.15,
                          0.85, 0.85,0.85,0.85, 0.85,0.85, 0.85,0.85, 0.85,
                          0.85, 0.85,0.85, 0.85,0.85, 0.85,0.85, 0.85,0.85, 0.85,
                          0.85, 0.85,0.85, 0.85,0.85, 0.85,0.85, 0.85,0.85, 0.85,
                          0.85, 0.85,0.85, 0.85,
                          0.85, 0.85,0.85, 0.85, 0.85,0.85,0.85]
    out['ra']=[259.27917,322.4929,198.2292,211.3625,182.5262,
             323.3625,250.42083,205.55,229.6375,251.80908,248.1333,
             298.4438,97.3917,103.325,91.8542,92.25,114.5958,
             12.1083,132.825,359.35,56.75,295.325,
             290.22083,
             199.11288 , 189.86658 , 265.17537 , 294.99879 , 217.40541 ,
             279.09975 ,  81.046215, 154.403415, 254.28771 , 287.71713 ,
             201.69684 , 283.76388 , 251.744955, 229.021875, 271.835745,
             270.89166 ,  13.188495,  15.809415,  78.528165, 245.896755,
             138.012915, 265.925835,   6.023625,  53.333505, 271.207005,
             264.07179 , 273.065835, 267.554415, 259.15542 , 287.800035,
             267.019995, 272.323335, 271.20684,
             281.709710, 285.331230, 284.092830, 15.220700, 100.835230	, 80.601100, 11.250660  ]

    out['dec']=[43.1358,12.1669,18.1806,28.5344,18.5425,
              -0.82325,36.4611,28.3772,2.0811,-1.94853,-13.05361,
              18.7792,-31.2833,16.9167,24.0967,24.35,21.5733,
              85.255,11.8,56.7083,24.11667,40.1867,
              37.77167,
              17.700250,-26.744056, -53.674333,-30.964750, -5.976389,-23.904750,-24.524722,-46.412472, -4.100306,
             -59.984556,-47.479583,-30.479861, 47.527750, -0.111611,-24.997333,-30.033972,-26.582611,-70.848778,-40.046556,
             -26.525750,-64.863500,-26.222500,-72.081278, 79.581056, -7.585861,-44.735500,-22.741944,-37.051444,-28.140111,
              1.030472,-24.779167,-25.908694,-30.056278,
              -30.723330, -31.511460, -28.932230, -33.688960, -51.099790, -69.710300, -73.229220  ]
    out['rad']=[20.,18.,13.,11.,4.,
             16.,20.,24.,23.,16.,13.,
             7.,5.,5.,5.,25.,6.,
             16.,45.,16.,110.,12.,
             16.,
             11.80,13.70,15.80,16.30,8.40,29.00,8.30,28.50,21.50,
             55.30,57.00,7.50,5.40,16.30,2.05,16.40,12.90,16.10,11.70,
             32.50,15.60,8.40,42.90,9.00,21.50,6.20,5.00,12.00,5.90,
             13.00,13.30,8.20,16.60,
             90.,90.,90.,90.,90.,90.,90.]

    return out.view(np.recarray)


<<<<<<< HEAD
def clustmember(data,cluster,logg=[-1,3.8],te=[3800,5500],rv=True,pm=True,dist=True,raw=False,firstgen=False,firstpos=True,
                ratag='RA',dectag='DEC',rvtag='VHELIO',idtag='APOGEE_ID',btag='J',rtag='K',
                plot=False,hard=None) :
=======
def clustmember(data,cluster,logg=[-1,3.8],te=[3000,5500],rv=True,pm=True,dist=True,raw=False,firstgen=False,firstpos=True,plot=False,hard=None) :
>>>>>>> 9455fde5

    clust=clustdata()
    ic = np.where( np.core.defchararray.strip(clust.name) == cluster)[0]
    if len(ic) == 0 :
        print('no cluster found: ',cluster)
        return []
    print('cluster: ', cluster)
    ic=ic[0]

    # adjust ra for wraparound if needed
    ra=copy.copy(data[ratag])
    if clust[ic].ra > 300 :
        j=np.where(data[ratag] < 180)[0]
        ra[j]+=360
    if clust[ic].ra < 60 :
        j=np.where(data[ratag] > 180)[0]
        ra[j]-=360

    # select by location relative to cluster
    jc=np.where((np.abs(ra-clust[ic].ra)*np.cos(clust[ic].dec*np.pi/180.) < clust[ic].rad/60.) & 
                (np.abs(data[dectag]-clust[ic].dec) < clust[ic].rad/60.))[0]
    if len(jc) > 0 :
        j=np.where( ((ra[jc]-clust[ic].ra)*np.cos(clust[ic].dec*np.pi/180.))**2+ 
                     (data[jc][dectag]-clust[ic].dec)**2 < (clust[ic].rad/60.)**2)[0]
        jc=jc[j]
    else :
        jc=[]
    print('{:d} stars after location criterion'.format(len(jc)))
    if len(jc) == 0 : return jc
    if plot :
        jf=np.where((np.abs(ra-clust[ic].ra)*np.cos(clust[ic].dec*np.pi/180.) < 1.5) & 
                (np.abs(data[dectag]-clust[ic].dec) < 1.5))[0]
        fig,ax=plots.multi(1,1)
<<<<<<< HEAD
        fig.suptitle('{:s} Radius: {:4.2f} arcmin'.format(cluster,clust[ic].rad))
        plots.plotp(ax,ra[jf],data[dectag][jf],color='k',size=20,draw=False,xt='RA',yt='DEC')
        plots.plotp(ax,ra[jc],data[dectag][jc],color='g',size=20,draw=False)
=======
        fig.suptitle('{:s} Radius: {:4.2f} arcmin  Ngood: {:d}'.format(cluster,clust[ic].rad,len(jc)))
        plots.plotp(ax,ra[jf],data['DEC'][jf],color='k',size=20,draw=False,xt='RA',yt='DEC')
        plots.plotp(ax,ra[jc],data['DEC'][jc],color='g',size=20,draw=False)
>>>>>>> 9455fde5
        circle = plt.Circle((clust[ic].ra,clust[ic].dec), clust[ic].rad/60., color='g', fill=False)
        ax.add_artist(circle)

        if hard is not None :
            print(hard+'/'+clust[ic].name+'_pos.png')
            fig.savefig(hard+'/'+clust[ic].name+'_pos.png')
            plt.close()
        else :
            pdb.set_trace()

    # RV criterion
    try :
        vhelio = data[rvtag]
    except :
        vhelio = data['VHELIO_AVG']
    j=np.where(np.abs(vhelio[jc]-clust[ic].rv) < clust[ic].drv)[0]
    if len(j) > 0 :
        if rv: jc=jc[j]
    else :
        jc=[]
    print('{:d} stars after RV criterion'.format(len(jc)))
    if plot :
        ax.cla() 
        try :
            if len(jf) > 0 : ax.hist(vhelio[jf],color='k',bins=np.arange(clust[ic].rv-100,clust[ic].rv+100,1.),histtype='step')
            if len(jc) > 0 : ax.hist(vhelio[jc],color='r',bins=np.arange(clust[ic].rv-100,clust[ic].rv+100,1.),histtype='step')
            if len(j) > 0 : ax.hist(vhelio[jc[j]],color='g',bins=np.arange(clust[ic].rv-100,clust[ic].rv+100,1.),histtype='step',linewidth=3)
        except : pass
        ymax=ax.get_ylim()[1]
        ax.plot([clust[ic].rv,clust[ic].rv],[0,ymax],color='g')
        ax.plot([clust[ic].rv+clust[ic].drv,clust[ic].rv+clust[ic].drv],[0,ymax],color='r',ls=':')
        ax.plot([clust[ic].rv-clust[ic].drv,clust[ic].rv-clust[ic].drv],[0,ymax],color='r',ls=':')
        fig.suptitle('{:s} RV: {:4.2f} +/- {:4.2f} Ngood: {:d}'.format(cluster,clust[ic].rv,clust[ic].drv,len(j)))
        ax.set_xlabel('RV')
        if hard is not None :
            fig.savefig(hard+'/'+clust[ic].name+'_rv.png')
            plt.close()
        else :
            plt.draw()
            pdb.set_trace()
    if len(jc) <= 1 : return jc

    # proper motion criterion
    if dist or pm : gaia = True
    else : gaia = False
    if gaia :
      job=Gaia.launch_job_async("SELECT xm.original_ext_source_id, gaia.ra, gaia.dec,"+
                               "gaia.pmra, gaia.pmra_error, gaia.pmdec, gaia.pmdec_error, gaia.parallax, gaia.parallax_error "+
                               "FROM gaiadr2.gaia_source AS gaia, gaiadr2.tmass_best_neighbour AS xm "+
                               "WHERE gaia.source_id = xm.source_id AND "+
                                  "CONTAINS(POINT('ICRS',gaia.ra,gaia.dec),CIRCLE('ICRS',{:12.6f},{:12.6f},{:12.6f}))=1;".format(
                                                                                  clust[ic].ra,clust[ic].dec,clust[ic].rad/60.))
    
      # convert to velocities (note mas and kpc cancel out factors of 1000) and get median
      gaia=job.get_results()
      h=htm.HTM()
      maxrad=3/3600.
      i1,i2,rad = h.match(data[ratag][jc],data[dectag][jc],gaia['ra'],gaia['dec'],maxrad,maxmatch=1)
      #i1, i2 = match.match(np.core.defchararray.replace(data[idtag][jc],'2M',''),gaia['original_ext_source_id'])
      vra=4.74*gaia['pmra']*clust[ic].dist
      vra_err=4.74*gaia['pmra_error']*clust[ic].dist
      vdec=4.74*gaia['pmdec']*clust[ic].dist
      vdec_err=4.74*gaia['pmdec_error']*clust[ic].dist
      med_vra=np.median(vra[i2])
      med_vdec=np.median(vdec[i2])
      j=np.where((vra[i2]-med_vra)**2+(vdec[i2]-med_vdec)**2 < 2*clust[ic].drv**2+vra_err[i2]**2+vdec_err[i2]**2)[0]
  
      if len(j) > 0 :
        if pm: 
            #jc=jc[i1[j]]
            # allow for the possibility of multiple instances of a given star in input list
            jnew=[]
            for jjj in j :
              iii= np.where(data[idtag][jc]  == data[idtag][jc[i1[jjj]]])[0]
              jnew.extend(iii)
            jc=jc[list(set(jnew))]
      else :
        jc=[]
      print('{:d} stars after PM criterion'.format(len(jc)))
      if plot :
        ax.cla() 
        plots.plotp(ax,vra,vdec,color='k',
                    xr=[med_vra-150,med_vra+150],xt='PMRA (km/sec at cluster dist)',
                    yr=[med_vdec-150,med_vdec+150],yt='PMDEC (km/sec at cluster dist)')
        plots.plotp(ax,vra[i2],vdec[i2],color='r',size=30)
        plots.plotp(ax,vra[i2[j]],vdec[i2[j]],color='g',size=30)
        fig.suptitle('{:s} PM (km/s): {:4.2f} +/- {:4.2f}  {:4.2f} +/ {:4.2f} Ngood: {:d}'.format(
                      cluster,med_vra,clust[ic].drv, med_vdec,clust[ic].drv,len(jc)))
        if hard is not None :
            fig.savefig(hard+'/'+clust[ic].name+'_pm.png')
            plt.close()
        else :
            pdb.set_trace()
      if len(jc) <= 1 : return jc
   
      # parallaxes
      #gaia=job.get_results()
      #i1, i2 = match.match(np.core.defchararray.replace(data[idtag][jc],'2M',''),gaia['original_ext_source_id'])
      i1,i2,rad = h.match(data[ratag][jc],data[dectag][jc],gaia['ra'],gaia['dec'],maxrad,maxmatch=1)
      par=gaia['parallax']
      par_error=gaia['parallax_error']
      gd=np.where(np.isfinite(par[i2]))[0]
      med_par=np.median(par[i2[gd]])
      med_par_error=np.median(par_error[i2[gd]])
      j=np.where(np.isfinite(par[i2]) & (np.abs(par[i2]-med_par) < 3*med_par_error))[0]
      if len(j) > 0 :
        if dist: 
            #jc=jc[i1[j]]
            # allow for the possibility of multiple instances of a given star in input list
            jnew=[]
            for jjj in j :
              iii= np.where(data['APOGEE_ID'][jc]  == data['APOGEE_ID'][jc[i1[jjj]]])[0]
              jnew.extend(iii)
            jc=jc[jnew]
      else :
        jc=[]
      if plot :
        ax.cla() 
        ax.hist(par,color='k',bins=np.arange(par.min(),par.max(),0.01),histtype='step',range=(0,2))
        ax.hist(par[i2],color='r',bins=np.arange(par.min(),par.max(),0.01),histtype='step',range=(0,2))
        ax.hist(par[i2[j]],color='g',bins=np.arange(par.min(),par.max(),0.01),histtype='step',range=(0,2))
        ax.set_xlabel('Parallax')
        fig.suptitle('{:s} Parallax : {:4.2f} +/- {:4.2f} Ngood: {:d}'.format(cluster,med_par, 3*med_par_error,len(j)))
        if hard is not None :
            fig.savefig(hard+'/'+clust[ic].name+'_parallax.png')
            plt.close()
        else :
            plt.draw()
            pdb.set_trace()
<<<<<<< HEAD
      if len(j) > 0 :
        if dist: 
            #jc=jc[i1[j]]
            # allow for the possibility of multiple instances of a given star in input list
            jnew=[]
            for jjj in j :
              iii= np.where(data[idtag][jc]  == data[idtag][jc[i1[jjj]]])[0]
              jnew.extend(iii)
            jc=jc[list(set(jnew))]
      else :
        jc=[]
=======
>>>>>>> 9455fde5
      print('{:d} stars after parallax criterion'.format(len(jc)))
      if len(jc) <= 1 : return jc

    # parameters criteria
    if raw :
        param='FPARAM'
    else :
        param='PARAM'
    try :
        j = np.where((data[param][jc,1] >= logg[0]) & (data[param][jc,1] <= logg[1]) &
                     (data[param][jc,0] >= te[0]) & (data[param][jc,0] <= te[1]) )[0]
        if len(j) > 0 :
            jc=jc[j]
        else :
            jc=[]
    except: pass
    print('{:d} stars after parameters criterion'.format(len(jc)))
    if len(jc) <= 1 : return jc

    # Remove badstars
    if plot :
        ax.cla()
        plots.plotp(ax,data[btag][jf]-data[rtag][jf],data[rtag][jf],color='k',size=20,xr=[-0.5,1.5],yr=[17,6],
                    facecolors='none',linewidth=1,draw=False,xt=btag+'-'+rtag,yt=rtag)
        plots.plotp(ax,data[btag][jc]-data[rtag][jc],data[rtag][jc],color='g',size=30,xr=[-0.5,1.5],draw=False,yr=[17,6])
    badstars = open(os.environ['APOGEE_DIR']+'/data/calib/badcal.dat')
    bad = []
    for line in badstars :
       bad.append(line.split()[0])
    jc = [x for x in jc if data[x][idtag] not in bad]
    print('{:d} stars after badstars rejection'.format(len(jc)))
    if len(jc) <= 1 : return jc

    # remove non firstgen GC stars if requested
    if firstgen :
        gcstars = ascii.read(os.environ['APOGEE_DIR']+'/data/calib/gc_szabolcs.dat')
        if firstpos :
            gd=np.where(gcstars['pop'] == 1)[0]
            jc = [x for x in jc if data[x][idtag] in gcstars['id'][gd]]
        else :
            bd=np.where(gcstars['pop'] != 1)[0]
            jc = [x for x in jc if data[x][idtag] not in gcstars['id'][bd]]
    print('{:d} stars after firstgen rejection'.format(len(jc)))

    if plot :
        plots.plotp(ax,data[btag][jc]-data[rtag][jc],data[rtag][jc],color='b',size=30,draw=False)
        if hard is not None :
            fig.savefig(hard+'/'+clust[ic].name+'_cmd.png')
            plt.close()
        else :
            plt.draw()
            pdb.set_trace()
        ax.cla()
        plots.plotp(ax,data[param][jf,0],data[param][jf,1],size=30,draw=False,xt='Teff',yt='logg',xr=[7000,3000],yr=[6,-1])
        plots.plotp(ax,data[param][jc,0],data[param][jc,1],color='b',size=30,draw=False)
        if hard is not None :
            fig.savefig(hard+'/'+clust[ic].name+'_kiel.png')
            plt.close()
        else :
            plt.draw()
            pdb.set_trace()

    return jc

def clusters(data,dir='clusters/',ratag='RA',dectag='DEC',rvtag='VHELIO',idtag='APOGEE_ID',btag='J',rtag='K') :
    """ Determine cluster members from input structure, make web pages with selection
    """
    try: os.mkdir(dir)
    except: pass
    # get the cluster data
    clusts=clustdata()
    # master output text file
    fstars=open(dir+'/allclust.txt','w')
    # HTML output
    f=html.head(file=dir+'/clust.html')
    f.write('<A HREF=allclust.txt> cluster stars list </a>')
    f.write('<TABLE BORDER=2>\n')
    f.write('<TR><TD>NAME<TD>RA<TD>DEC<TD>Radius<TD>RV<TD>Delta RV<TD>Position criterion<TD>RV criterion<TD>PM criterion<TD>Parallax criterion<TD> CMD')
    clust=clustdata()
    for ic in range(len(clust.name)) :
        print(clust[ic].name)
        j=clustmember(data,clust[ic].name,plot=True,hard=dir,ratag=ratag,dectag=dectag,rvtag=rvtag,idtag=idtag,btag=btag,rtag=rtag)
        print(clust[ic].name,len(j))
        # clusters to exclude here
<<<<<<< HEAD
        if len(j) > 0 :
            f.write('<TR><TD><A HREF='+clust[ic].name+'.txt>'+clust[ic].name+'</A><TD>{:12.6f}<TD>{:12.6f}<TD>{:8.2f}<TD>{:8.2f}<TD>{:8.2f}\n'.format(
                    clust[ic].ra,clust[ic].dec,clust[ic].rad,clust[ic].rv,clust[ic].drv))
            f.write('<TD><A HREF='+clust[ic].name+'_pos.png><IMG SRC='+clust[ic].name+'_pos.png width=300></A>\n')
            f.write('<TD><A HREF='+clust[ic].name+'_rv.png><IMG SRC='+clust[ic].name+'_rv.png width=300></A>\n')
            f.write('<TD><A HREF='+clust[ic].name+'_pm.png><IMG SRC='+clust[ic].name+'_pm.png width=300></A>\n')
            f.write('<TD><A HREF='+clust[ic].name+'_parallax.png><IMG SRC='+clust[ic].name+'_parallax.png width=300></A>\n')
            f.write('<TD><A HREF='+clust[ic].name+'_cmd.png><IMG SRC='+clust[ic].name+'_cmd.png width=300></A>\n')
            np.savetxt(dir+'/'+clust[ic].name+'.txt',data[j][idtag],fmt='%s')
            for star in data[j][idtag] : fstars.write('{:s} {:s}\n'.format(star,clust[ic].name))
=======
        f.write('<TR><TD><A HREF='+clust[ic].name+'.txt>'+clust[ic].name+'</A><TD>{:12.6f}<TD>{:12.6f}<TD>{:8.2f}<TD>{:8.2f}<TD>{:8.2f}\n'.format(
                clust[ic].ra,clust[ic].dec,clust[ic].rad,clust[ic].rv,clust[ic].drv))
        f.write('<TD><A HREF='+clust[ic].name+'_pos.png><IMG SRC='+clust[ic].name+'_pos.png width=300></A>\n')
        f.write('<TD><A HREF='+clust[ic].name+'_rv.png><IMG SRC='+clust[ic].name+'_rv.png width=300></A>\n')
        f.write('<TD><A HREF='+clust[ic].name+'_pm.png><IMG SRC='+clust[ic].name+'_pm.png width=300></A>\n')
        f.write('<TD><A HREF='+clust[ic].name+'_parallax.png><IMG SRC='+clust[ic].name+'_parallax.png width=300></A>\n')
        f.write('<TD><A HREF='+clust[ic].name+'_cmd.png><IMG SRC='+clust[ic].name+'_cmd.png width=300></A>\n')
        f.write('<TD><A HREF='+clust[ic].name+'_kiel.png><IMG SRC='+clust[ic].name+'_kiel.png width=300></A>\n')
        np.savetxt(dir+'/'+clust[ic].name+'.txt',data[j]['APOGEE_ID'],fmt='%s')
        for star in data[j]['APOGEE_ID'] : fstars.write('{:s} {:s}\n'.format(star,clust[ic].name))
>>>>>>> 9455fde5
    html.tail(f)
    fstars.close()
<|MERGE_RESOLUTION|>--- conflicted
+++ resolved
@@ -356,13 +356,9 @@
     return out.view(np.recarray)
 
 
-<<<<<<< HEAD
 def clustmember(data,cluster,logg=[-1,3.8],te=[3800,5500],rv=True,pm=True,dist=True,raw=False,firstgen=False,firstpos=True,
                 ratag='RA',dectag='DEC',rvtag='VHELIO',idtag='APOGEE_ID',btag='J',rtag='K',
                 plot=False,hard=None) :
-=======
-def clustmember(data,cluster,logg=[-1,3.8],te=[3000,5500],rv=True,pm=True,dist=True,raw=False,firstgen=False,firstpos=True,plot=False,hard=None) :
->>>>>>> 9455fde5
 
     clust=clustdata()
     ic = np.where( np.core.defchararray.strip(clust.name) == cluster)[0]
@@ -396,15 +392,9 @@
         jf=np.where((np.abs(ra-clust[ic].ra)*np.cos(clust[ic].dec*np.pi/180.) < 1.5) & 
                 (np.abs(data[dectag]-clust[ic].dec) < 1.5))[0]
         fig,ax=plots.multi(1,1)
-<<<<<<< HEAD
-        fig.suptitle('{:s} Radius: {:4.2f} arcmin'.format(cluster,clust[ic].rad))
+        fig.suptitle('{:s} Radius: {:4.2f} arcmin  Ngood: {:d}'.format(cluster,clust[ic].rad,len(jc)))
         plots.plotp(ax,ra[jf],data[dectag][jf],color='k',size=20,draw=False,xt='RA',yt='DEC')
         plots.plotp(ax,ra[jc],data[dectag][jc],color='g',size=20,draw=False)
-=======
-        fig.suptitle('{:s} Radius: {:4.2f} arcmin  Ngood: {:d}'.format(cluster,clust[ic].rad,len(jc)))
-        plots.plotp(ax,ra[jf],data['DEC'][jf],color='k',size=20,draw=False,xt='RA',yt='DEC')
-        plots.plotp(ax,ra[jc],data['DEC'][jc],color='g',size=20,draw=False)
->>>>>>> 9455fde5
         circle = plt.Circle((clust[ic].ra,clust[ic].dec), clust[ic].rad/60., color='g', fill=False)
         ax.add_artist(circle)
 
@@ -534,7 +524,6 @@
         else :
             plt.draw()
             pdb.set_trace()
-<<<<<<< HEAD
       if len(j) > 0 :
         if dist: 
             #jc=jc[i1[j]]
@@ -546,8 +535,6 @@
             jc=jc[list(set(jnew))]
       else :
         jc=[]
-=======
->>>>>>> 9455fde5
       print('{:d} stars after parallax criterion'.format(len(jc)))
       if len(jc) <= 1 : return jc
 
@@ -632,7 +619,6 @@
         j=clustmember(data,clust[ic].name,plot=True,hard=dir,ratag=ratag,dectag=dectag,rvtag=rvtag,idtag=idtag,btag=btag,rtag=rtag)
         print(clust[ic].name,len(j))
         # clusters to exclude here
-<<<<<<< HEAD
         if len(j) > 0 :
             f.write('<TR><TD><A HREF='+clust[ic].name+'.txt>'+clust[ic].name+'</A><TD>{:12.6f}<TD>{:12.6f}<TD>{:8.2f}<TD>{:8.2f}<TD>{:8.2f}\n'.format(
                     clust[ic].ra,clust[ic].dec,clust[ic].rad,clust[ic].rv,clust[ic].drv))
@@ -641,19 +627,8 @@
             f.write('<TD><A HREF='+clust[ic].name+'_pm.png><IMG SRC='+clust[ic].name+'_pm.png width=300></A>\n')
             f.write('<TD><A HREF='+clust[ic].name+'_parallax.png><IMG SRC='+clust[ic].name+'_parallax.png width=300></A>\n')
             f.write('<TD><A HREF='+clust[ic].name+'_cmd.png><IMG SRC='+clust[ic].name+'_cmd.png width=300></A>\n')
+            f.write('<TD><A HREF='+clust[ic].name+'_kiel.png><IMG SRC='+clust[ic].name+'_kiel.png width=300></A>\n')
             np.savetxt(dir+'/'+clust[ic].name+'.txt',data[j][idtag],fmt='%s')
             for star in data[j][idtag] : fstars.write('{:s} {:s}\n'.format(star,clust[ic].name))
-=======
-        f.write('<TR><TD><A HREF='+clust[ic].name+'.txt>'+clust[ic].name+'</A><TD>{:12.6f}<TD>{:12.6f}<TD>{:8.2f}<TD>{:8.2f}<TD>{:8.2f}\n'.format(
-                clust[ic].ra,clust[ic].dec,clust[ic].rad,clust[ic].rv,clust[ic].drv))
-        f.write('<TD><A HREF='+clust[ic].name+'_pos.png><IMG SRC='+clust[ic].name+'_pos.png width=300></A>\n')
-        f.write('<TD><A HREF='+clust[ic].name+'_rv.png><IMG SRC='+clust[ic].name+'_rv.png width=300></A>\n')
-        f.write('<TD><A HREF='+clust[ic].name+'_pm.png><IMG SRC='+clust[ic].name+'_pm.png width=300></A>\n')
-        f.write('<TD><A HREF='+clust[ic].name+'_parallax.png><IMG SRC='+clust[ic].name+'_parallax.png width=300></A>\n')
-        f.write('<TD><A HREF='+clust[ic].name+'_cmd.png><IMG SRC='+clust[ic].name+'_cmd.png width=300></A>\n')
-        f.write('<TD><A HREF='+clust[ic].name+'_kiel.png><IMG SRC='+clust[ic].name+'_kiel.png width=300></A>\n')
-        np.savetxt(dir+'/'+clust[ic].name+'.txt',data[j]['APOGEE_ID'],fmt='%s')
-        for star in data[j]['APOGEE_ID'] : fstars.write('{:s} {:s}\n'.format(star,clust[ic].name))
->>>>>>> 9455fde5
     html.tail(f)
     fstars.close()
