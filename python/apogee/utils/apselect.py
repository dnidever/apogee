--- conflicted
+++ resolved
@@ -398,24 +398,4 @@
         else :
             pdb.set_trace()
 
-    return jc
-<<<<<<< HEAD
-
-#from astroquery.gaia import Gaia
-def getpm(apogee_id) :
-
-    pmra=[]
-    pmra_error=[]
-    pmdec=[]
-    pmdec_error=[]
-    for star in apogee_id :
-        tmass = star.strip('2M')
-
-        job=Gaia.launch_job_async("SELECT gaia.pmra, gaia.pmra_error, gaia.pmdec, gaia.pmdec_error FROM gaiadr2.gaia_source AS gaia, gaiadr2.tmass_best_neighbour AS xm WHERE gaia.source_id = xm.source_id AND xm.original_ext_source_id='17192349-5856297';")
-        pmra.append(job['pmra'])
-        pmra_error.append(job['pmra_error'])
-        pmdec.append(job['pmdec'])
-        pmdec_error.append(job['pmdec_error'])
-    return pmra, pmra_error, pmdec, pmdec_error
-=======
->>>>>>> 21156764
+    return jc